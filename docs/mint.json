{
  "$schema": "https://mintlify.com/schema.json",
  "name": "Vocode",
  "logo": {
    "dark": "/logo/dark.png",
    "light": "/logo/dark.png"
  },
  "favicon": "/favicon.png",
  "modeToggle": {
    "default": "dark",
    "isHidden": true
  },
  "colors": {
    "primary": "#0092e0",
    "light": "#0092e0",
    "dark": "#0092e0"
  },
  "topbarCtaButton": {
    "name": "Star us on GitHub!",
    "url": "https://github.com/vocodedev/vocode-python"
  },
  "anchors": [
    {
      "name": "API Reference",
      "icon": "rectangle-terminal",
      "url": "api-reference"
    },
    {
      "name": "Open Source",
      "icon": "leaf",
      "url": "open-source"
    },
    {
      "name": "Community",
      "icon": "discord",
      "url": "https://discord.gg/NaU4mMgcnC"
    },
    {
      "name": "Contact",
      "icon": "envelope",
      "url": "mailto:kian@vocode.dev"
    }
  ],
  "analytics": {
    "posthog": {
      "apiKey": "phc_D48lrsUUinkenYoeWRpfmQ3KGKRrawS5K6v3Nlda0g2"
    }
  },
  "navigation": [
    {
      "group": "Getting Started",
      "pages": ["welcome", "hosted-quickstart", "open-source-quickstart"]
    },
    {
      "group": "Vocode 101",
      "pages": [
        "open-source/what-is-vocode",
        "open-source/how-it-works",
        "open-source/how-to-use-it"
      ]
    },
    {
      "group": "Guides",
      "pages": [
        "open-source/python-quickstart",
        "open-source/telephony",
        "open-source/create-your-own-agent",
        "open-source/langchain-agent",
        "open-source/action-agents",
        "open-source/local-conversation",
        "open-source/events-manager",
        "open-source/using-synthesizers",
        "open-source/using-transcribers",
        "open-source/react-quickstart",
        "open-source/playground",
        "open-source/turn-based-conversation",
        "open-source/language-support",
        "open-source/tracing",
        "open-source/agent-factory"
      ]
    },
    {
      "group": "Python",
      "pages": [
        "open-source/transcriber-reference",
        "open-source/agent-reference",
        "open-source/synthesizer-reference"
      ]
    },
    {
      "group": "Numbers",
      "pages": [
        "api-reference/numbers/list-numbers",
        "api-reference/numbers/get-number",
        "api-reference/numbers/buy-number",
        "api-reference/numbers/update-number",
        "api-reference/numbers/cancel-number"
      ]
    },
    {
      "group": "Calls",
      "pages": [
        "api-reference/calls/list-calls",
        "api-reference/calls/get-call",
        "api-reference/calls/end-call",
        "api-reference/calls/create-call",
        "api-reference/calls/get-recording"
      ]
    },
    {
      "group": "Usage",
      "pages": ["api-reference/usage/get-usage"]
    },
    {
      "group": "Actions",
      "pages": [
        "api-reference/actions/get-action",
        "api-reference/actions/list-actions",
        "api-reference/actions/create-action",
        "api-reference/actions/update-action"
      ]
    },
    {
      "group": "Agents",
      "pages": [
        "api-reference/agents/get-agent",
        "api-reference/agents/list-agents",
        "api-reference/agents/create-agent",
        "api-reference/agents/update-agent"
      ]
    },
    {
      "group": "Prompts",
      "pages": [
        "api-reference/prompts/get-prompt",
        "api-reference/prompts/list-prompts",
        "api-reference/prompts/create-prompt",
        "api-reference/prompts/update-prompt"
      ]
    },
    {
      "group": "Vector Databases",
      "pages": [
        "api-reference/vector_databases/get-vector-database",
        "api-reference/vector_databases/list-vector-databases",
        "api-reference/vector_databases/create-vector-database",
        "api-reference/vector_databases/update-vector-database"
      ]
    },
    {
      "group": "Voices",
      "pages": [
        "api-reference/voices/get-voice",
        "api-reference/voices/list-voices",
        "api-reference/voices/create-voice",
        "api-reference/voices/update-voice"
      ]
    },
    {
      "group": "Webhooks",
      "pages": [
        "api-reference/webhooks/get-webhook",
        "api-reference/webhooks/list-webhooks",
        "api-reference/webhooks/create-webhook",
        "api-reference/webhooks/update-webhook"
      ]
    },
    {
      "group": "Account Connections",
      "pages": [
        "api-reference/account_connections/get-account-connection",
        "api-reference/account_connections/list-account-connections",
        "api-reference/account_connections/create-account-connection",
        "api-reference/account_connections/update-account-connection"
      ]
    },
    {
      "group": "Hosted Walkthrough",
      "pages": [
        "walkthrough_intro",
        "setting-up-number",
        "configuring-number",
        "setting-up-webhook"
      ]
    },
    {
      "group": "Guides",
      "pages": [
        "agents",
        "prompts",
        "prompt-engineering",
        "voices",
        "webhooks",
        "actions",
        "conversational-dials",
<<<<<<< HEAD
        "retrieve-call-data",
=======
        "setting-up-webhook",
        "using-actions",
        "phrase-triggers",
        "external-actions",
        "warm-transfer",
        "vectordb",
        "multilingual",
        "injecting-context",
>>>>>>> abfcd9db
        "machine-detection",
        "do-not-call-detection",
        "bring-your-own-telephony",
        "bring-your-own-openai"
      ]
    },
    {
      "group": "Beta Features",
      "pages": [
        "external-actions",
        "multilingual",
        "injecting-context",
        "ivr-navigation",
        "vectordb",
        "hipaa-compliance"
      ]
    }
  ],
  "api": {
    "playground": {
      "mode": "simple"
    }
  },
  "footerSocials": {
    "twitter": "https://twitter.com/vocodehq",
    "website": "https://www.vocode.dev/"
  }
}<|MERGE_RESOLUTION|>--- conflicted
+++ resolved
@@ -193,18 +193,9 @@
         "webhooks",
         "actions",
         "conversational-dials",
-<<<<<<< HEAD
         "retrieve-call-data",
-=======
-        "setting-up-webhook",
-        "using-actions",
         "phrase-triggers",
-        "external-actions",
         "warm-transfer",
-        "vectordb",
-        "multilingual",
-        "injecting-context",
->>>>>>> abfcd9db
         "machine-detection",
         "do-not-call-detection",
         "bring-your-own-telephony",
