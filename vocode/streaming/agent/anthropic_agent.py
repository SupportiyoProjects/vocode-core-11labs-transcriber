--- conflicted
+++ resolved
@@ -1,10 +1,6 @@
-<<<<<<< HEAD
 from typing import AsyncGenerator, Optional, Tuple
 from langchain import ConversationChain
-=======
 import logging
-import anthropic
->>>>>>> 1bb1baa4
 
 from typing import Generator, Optional, Tuple
 
@@ -14,7 +10,6 @@
 from langchain.memory import ConversationBufferMemory
 from langchain.schema import ChatMessage, AIMessage, HumanMessage
 from langchain.chat_models import ChatAnthropic
-<<<<<<< HEAD
 import logging
 from vocode import getenv
 
@@ -23,8 +18,6 @@
 from vocode.streaming.models.agent import ChatAnthropicAgentConfig
 
 
-=======
->>>>>>> 1bb1baa4
 from langchain.prompts import (
     ChatPromptTemplate,
     MessagesPlaceholder,
@@ -45,13 +38,9 @@
         logger: logging.Logger = None,
         anthropic_api_key: Optional[str] = None,
     ):
-<<<<<<< HEAD
-        super().__init__(agent_config)
+        super().__init__(agent_config=agent_config, logger=logger)
         import anthropic
 
-=======
-        super().__init__(agent_config=agent_config, logger=logger)
->>>>>>> 1bb1baa4
         anthropic_api_key = anthropic_api_key or getenv("ANTHROPIC_API_KEY")
         if not anthropic_api_key:
             raise ValueError(
@@ -125,7 +114,6 @@
                 yield sentence
             continue
 
-<<<<<<< HEAD
     def find_last_punctuation(self, buffer: str):
         indices = [buffer.rfind(ending) for ending in SENTENCE_ENDINGS]
         return indices and max(indices)
@@ -144,20 +132,4 @@
                 and memory_message.role == "assistant"
             ) or isinstance(memory_message, AIMessage):
                 memory_message.content = message
-                return
-=======
-
-if __name__ == "__main__":
-    from dotenv import load_dotenv
-
-    load_dotenv()
-
-    agent = ChatAnthropicAgent(
-        ChatAnthropicAgentConfig(),
-    )
-
-    while True:
-        response = agent.generate_response(input("Human: "))
-        for i in response:
-            print(i)
->>>>>>> 1bb1baa4
+                return